# Copyright (c) 2015-present, Facebook, Inc.
# All rights reserved.
import argparse
import datetime
import numpy as np
import time
import torch
import torch.backends.cudnn as cudnn
import json

from pathlib import Path

from timm.data import Mixup
from timm.models import create_model
from timm.loss import LabelSmoothingCrossEntropy, SoftTargetCrossEntropy
from timm.scheduler import create_scheduler
from timm.optim import create_optimizer
from timm.utils import NativeScaler, get_state_dict, ModelEma

from datasets import build_dataset
from engine import train_one_epoch, evaluate
from losses import DistillationLoss
from samplers import RASampler
from augment import new_data_aug_generator

import models
import models_v2

import utils

import warnings
warnings.filterwarnings("ignore")

def get_args_parser():
    parser = argparse.ArgumentParser('DeiT training and evaluation script', add_help=False)
    parser.add_argument('--batch-size', default=64, type=int)
    parser.add_argument('--epochs', default=300, type=int)
    parser.add_argument('--bce-loss', action='store_true')
    parser.add_argument('--unscale-lr', action='store_true')

    # Model parameters
    parser.add_argument('--model', default='deit_base_patch4_64', type=str, metavar='MODEL',
                        help='Name of model to train')
    parser.add_argument('--input-size', default=64, type=int, help='images input size')

    parser.add_argument('--drop', type=float, default=0.0, metavar='PCT',
                        help='Dropout rate (default: 0.)')
    parser.add_argument('--drop-path', type=float, default=0.1, metavar='PCT',
                        help='Drop path rate (default: 0.1)')

    parser.add_argument('--model-ema', action='store_true')
    parser.add_argument('--no-model-ema', action='store_false', dest='model_ema')
    parser.set_defaults(model_ema=False)
    parser.add_argument('--model-ema-decay', type=float, default=0.99996, help='')
    parser.add_argument('--model-ema-force-cpu', action='store_true', default=False, help='')

    # Optimizer parameters
    parser.add_argument('--opt', default='adamw', type=str, metavar='OPTIMIZER',
                        help='Optimizer (default: "adamw"')
    parser.add_argument('--opt-eps', default=1e-8, type=float, metavar='EPSILON',
                        help='Optimizer Epsilon (default: 1e-8)')
    parser.add_argument('--opt-betas', default=None, type=float, nargs='+', metavar='BETA',
                        help='Optimizer Betas (default: None, use opt default)')
    parser.add_argument('--clip-grad', type=float, default=0.01, metavar='NORM',
                        help='Clip gradient norm (default: None, no clipping)')
    parser.add_argument('--momentum', type=float, default=0.9, metavar='M',
                        help='SGD momentum (default: 0.9)')
    parser.add_argument('--weight-decay', type=float, default=0.05,
                        help='weight decay (default: 0.05)')
    # Learning rate schedule parameters
    parser.add_argument('--sched', default='cosine', type=str, metavar='SCHEDULER',
                        help='LR scheduler (default: "cosine"')
    parser.add_argument('--lr', type=float, default=5e-4, metavar='LR',
                        help='learning rate (default: 5e-4)')
    parser.add_argument('--lr-noise', type=float, nargs='+', default=None, metavar='pct, pct',
                        help='learning rate noise on/off epoch percentages')
    parser.add_argument('--lr-noise-pct', type=float, default=0.67, metavar='PERCENT',
                        help='learning rate noise limit percent (default: 0.67)')
    parser.add_argument('--lr-noise-std', type=float, default=1.0, metavar='STDDEV',
                        help='learning rate noise std-dev (default: 1.0)')
    parser.add_argument('--warmup-lr', type=float, default=1e-6, metavar='LR',
                        help='warmup learning rate (default: 1e-6)')
    parser.add_argument('--min-lr', type=float, default=1e-5, metavar='LR',
                        help='lower lr bound for cyclic schedulers that hit 0 (1e-5)')

    parser.add_argument('--decay-epochs', type=float, default=30, metavar='N',
                        help='epoch interval to decay LR')
    parser.add_argument('--warmup-epochs', type=int, default=5, metavar='N',
                        help='epochs to warmup LR, if scheduler supports')
    parser.add_argument('--cooldown-epochs', type=int, default=10, metavar='N',
                        help='epochs to cooldown LR at min_lr, after cyclic schedule ends')
    parser.add_argument('--patience-epochs', type=int, default=10, metavar='N',
                        help='patience epochs for Plateau LR scheduler (default: 10')
    parser.add_argument('--decay-rate', '--dr', type=float, default=0.1, metavar='RATE',
                        help='LR decay rate (default: 0.1)')

    # Augmentation parameters
    parser.add_argument('--color-jitter', type=float, default=0.3, metavar='PCT',
                        help='Color jitter factor (default: 0.3)')
    parser.add_argument('--aa', type=str, default='rand-m9-mstd0.5-inc1', metavar='NAME',
                        help='Use AutoAugment policy. "v0" or "original". " + \
                             "(default: rand-m9-mstd0.5-inc1)'),
    parser.add_argument('--smoothing', type=float, default=0.1, help='Label smoothing (default: 0.1)')
    parser.add_argument('--train-interpolation', type=str, default='bicubic',
                        help='Training interpolation (random, bilinear, bicubic default: "bicubic")')

    parser.add_argument('--repeated-aug', action='store_true')
    parser.add_argument('--no-repeated-aug', action='store_false', dest='repeated_aug')
    parser.set_defaults(repeated_aug=True)

    parser.add_argument('--ThreeAugment', action='store_true') #3augment

    parser.add_argument('--src', action='store_true') #simple random crop
    parser.add_argument('--noise_timesteps', type=int, default=1000, help='Timesteps for cosine noise schedule')
    parser.add_argument('--noise_schedule', type=str, default='cosine')

    # * Random Erase params
    parser.add_argument('--reprob', type=float, default=0.25, metavar='PCT',
                        help='Random erase prob (default: 0.25)')
    parser.add_argument('--remode', type=str, default='pixel',
                        help='Random erase mode (default: "pixel")')
    parser.add_argument('--recount', type=int, default=1,
                        help='Random erase count (default: 1)')
    parser.add_argument('--resplit', action='store_true', default=False,
                        help='Do not random erase first (clean) augmentation split')

    # * Mixup params
    parser.add_argument('--mixup', type=float, default=0.8,
                        help='mixup alpha, mixup enabled if > 0. (default: 0.8)')
    parser.add_argument('--cutmix', type=float, default=1.0,
                        help='cutmix alpha, cutmix enabled if > 0. (default: 1.0)')
    parser.add_argument('--cutmix-minmax', type=float, nargs='+', default=None,
                        help='cutmix min/max ratio, overrides alpha and enables cutmix if set (default: None)')
    parser.add_argument('--mixup-prob', type=float, default=1.0,
                        help='Probability of performing mixup or cutmix when either/both is enabled')
    parser.add_argument('--mixup-switch-prob', type=float, default=0.5,
                        help='Probability of switching to cutmix when both mixup and cutmix enabled')
    parser.add_argument('--mixup-mode', type=str, default='batch',
                        help='How to apply mixup/cutmix params. Per "batch", "pair", or "elem"')

    # Distillation parameters
    parser.add_argument('--teacher-model', default='regnety_160', type=str, metavar='MODEL',
                        help='Name of teacher model to train (default: "regnety_160"')
    parser.add_argument('--teacher-path', type=str, default='')
    parser.add_argument('--distillation-type', default='none', choices=['none', 'soft', 'hard'], type=str, help="")
    parser.add_argument('--distillation-alpha', default=0.5, type=float, help="")
    parser.add_argument('--distillation-tau', default=1.0, type=float, help="")

    # * Finetuning params
    parser.add_argument('--finetune', default='', help='finetune from checkpoint')
    parser.add_argument('--attn-only', action='store_true')

    # Dataset parameters
    parser.add_argument('--data-path', default='/datasets01/imagenet_full_size/061417/', type=str,
                        help='dataset path')
    parser.add_argument('--data-set', default='IMNET', choices=['CIFAR', 'IMNET', 'INAT', 'INAT19'],
                        type=str, help='Image Net dataset path')
    parser.add_argument('--inat-category', default='name',
                        choices=['kingdom', 'phylum', 'class', 'order', 'supercategory', 'family', 'genus', 'name'],
                        type=str, help='semantic granularity')

    parser.add_argument('--output_dir', default='',
                        help='path where to save, empty for no saving')
    parser.add_argument('--device', default='cuda',
                        help='device to use for training / testing')
    parser.add_argument('--seed', default=0, type=int)
    parser.add_argument('--resume', default='', help='resume from checkpoint')
    parser.add_argument('--start_epoch', default=0, type=int, metavar='N',
                        help='start epoch')
    parser.add_argument('--eval', action='store_true', help='Perform evaluation only')
    parser.add_argument('--dist-eval', action='store_true', default=False, help='Enabling distributed evaluation')
    parser.add_argument('--num_workers', default=10, type=int)
    parser.add_argument('--pin-mem', action='store_true',
                        help='Pin CPU memory in DataLoader for more efficient (sometimes) transfer to GPU.')
    parser.add_argument('--no-pin-mem', action='store_false', dest='pin_mem',
                        help='')
    parser.set_defaults(pin_mem=True)

    # distributed training parameters
    parser.add_argument('--world_size', default=1, type=int,
                        help='number of distributed processes')
    parser.add_argument('--dist_url', default='env://', help='url used to set up distributed training')
    return parser


def main(args):
    utils.init_distributed_mode(args)

    print(args)

    if args.distillation_type != 'none' and args.finetune and not args.eval:
        raise NotImplementedError("Finetuning with distillation not yet supported")

    device = torch.device(args.device)

    # fix the seed for reproducibility
    # seed = args.seed + utils.get_rank()
    # torch.manual_seed(seed)
    # np.random.seed(seed)
    # random.seed(seed)

    cudnn.benchmark = True

    dataset_train, args.nb_classes = build_dataset(is_train=True, args=args)
    dataset_val, _ = build_dataset(is_train=False, args=args)

    if True:  # args.distributed:
        num_tasks = utils.get_world_size()
        global_rank = utils.get_rank()
        if args.repeated_aug:
            sampler_train = RASampler(
                dataset_train, num_replicas=num_tasks, rank=global_rank, shuffle=True
            )
        else:
            sampler_train = torch.utils.data.DistributedSampler(
                dataset_train, num_replicas=num_tasks, rank=global_rank, shuffle=True
            )
        if args.dist_eval:
            if len(dataset_val) % num_tasks != 0:
                print('Warning: Enabling distributed evaluation with an eval dataset not divisible by process number. '
                      'This will slightly alter validation results as extra duplicate entries are added to achieve '
                      'equal num of samples per-process.')
            sampler_val = torch.utils.data.DistributedSampler(
                dataset_val, num_replicas=num_tasks, rank=global_rank, shuffle=False)
        else:
            sampler_val = torch.utils.data.SequentialSampler(dataset_val)
    else:
        sampler_train = torch.utils.data.RandomSampler(dataset_train)
        sampler_val = torch.utils.data.SequentialSampler(dataset_val)

    data_loader_train = torch.utils.data.DataLoader(
        dataset_train, sampler=sampler_train,
        batch_size=args.batch_size,
        num_workers=args.num_workers,
        pin_memory=args.pin_mem,
        drop_last=True,
    )
    if args.ThreeAugment:
        print("New Augs")
        data_loader_train.dataset.transform = new_data_aug_generator(args)

    data_loader_val = torch.utils.data.DataLoader(
        dataset_val, sampler=sampler_val,
        batch_size=int(1.5 * args.batch_size),
        num_workers=args.num_workers,
        pin_memory=args.pin_mem,
        drop_last=False
    )

    mixup_fn = None
    mixup_active = args.mixup > 0 or args.cutmix > 0. or args.cutmix_minmax is not None
    if mixup_active:
        mixup_fn = Mixup(
            mixup_alpha=args.mixup, cutmix_alpha=args.cutmix, cutmix_minmax=args.cutmix_minmax,
            prob=args.mixup_prob, switch_prob=args.mixup_switch_prob, mode=args.mixup_mode,
            label_smoothing=args.smoothing, num_classes=args.nb_classes)

    print(f"Creating model: {args.model}")
    model = create_model(
        args.model,
        pretrained=False,
        num_classes=args.nb_classes,
        drop_rate=args.drop,
        drop_path_rate=args.drop_path,
        drop_block_rate=None,
    )


    if args.finetune:
        if args.finetune.startswith('https'):
            checkpoint = torch.hub.load_state_dict_from_url(
                args.finetune, map_location='cpu', check_hash=True)
        else:
            checkpoint = torch.load(args.finetune, map_location='cpu')

        checkpoint_model = checkpoint['model']
        state_dict = model.state_dict()
        for k in ['head.weight', 'head.bias', 'head_dist.weight', 'head_dist.bias']:
            if k in checkpoint_model and checkpoint_model[k].shape != state_dict[k].shape:
                print(f"Removing key {k} from pretrained checkpoint")
                del checkpoint_model[k]

        # interpolate position embedding
        pos_embed_checkpoint = checkpoint_model['pos_embed']
        embedding_size = pos_embed_checkpoint.shape[-1]
        num_patches = model.patch_embed.num_patches
        num_extra_tokens = model.pos_embed.shape[-2] - num_patches
        # height (== width) for the checkpoint position embedding
        orig_size = int((pos_embed_checkpoint.shape[-2] - num_extra_tokens) ** 0.5)
        # height (== width) for the new position embedding
        new_size = int(num_patches ** 0.5)
        # class_token and dist_token are kept unchanged
        extra_tokens = pos_embed_checkpoint[:, :num_extra_tokens]
        # only the position tokens are interpolated
        pos_tokens = pos_embed_checkpoint[:, num_extra_tokens:]
        pos_tokens = pos_tokens.reshape(-1, orig_size, orig_size, embedding_size).permute(0, 3, 1, 2)
        pos_tokens = torch.nn.functional.interpolate(
            pos_tokens, size=(new_size, new_size), mode='bicubic', align_corners=False)
        pos_tokens = pos_tokens.permute(0, 2, 3, 1).flatten(1, 2)
        new_pos_embed = torch.cat((extra_tokens, pos_tokens), dim=1)
        checkpoint_model['pos_embed'] = new_pos_embed

        model.load_state_dict(checkpoint_model, strict=False)

    if args.attn_only:
        for name_p,p in model.named_parameters():
            if '.attn.' in name_p:
                p.requires_grad = True
            else:
                p.requires_grad = False
        try:
            model.head.weight.requires_grad = True
            model.head.bias.requires_grad = True
        except:
            model.fc.weight.requires_grad = True
            model.fc.bias.requires_grad = True
        try:
            model.pos_embed.requires_grad = True
        except:
            print('no position encoding')
        try:
            for p in model.patch_embed.parameters():
                p.requires_grad = False
        except:
            print('no patch embed')

    model.to(device)

    model_ema = None
    if args.model_ema:
        # Important to create EMA model after cuda(), DP wrapper, and AMP but before SyncBN and DDP wrapper
        model_ema = ModelEma(
            model,
            decay=args.model_ema_decay,
            device='cpu' if args.model_ema_force_cpu else '',
            resume='')

    model_without_ddp = model
    if args.distributed:
        model = torch.nn.parallel.DistributedDataParallel(model, device_ids=[args.gpu])
        model_without_ddp = model.module
    n_parameters = sum(p.numel() for p in model.parameters() if p.requires_grad)
    print('number of params:', n_parameters)
    if not args.unscale_lr:
        linear_scaled_lr = args.lr * args.batch_size * utils.get_world_size() / 512.0
    args.lr = linear_scaled_lr
    optimizer = create_optimizer(args, model_without_ddp)
    loss_scaler = NativeScaler()

    lr_scheduler, _ = create_scheduler(args, optimizer)

    criterion = LabelSmoothingCrossEntropy()

    if mixup_active:
        # smoothing is handled with mixup label transform
        criterion = SoftTargetCrossEntropy()
    elif args.smoothing:
        criterion = LabelSmoothingCrossEntropy(smoothing=args.smoothing)
    else:
        criterion = torch.nn.CrossEntropyLoss()

    if args.bce_loss:
        criterion = torch.nn.BCEWithLogitsLoss()

    teacher_model = None
    if args.distillation_type != 'none':
        assert args.teacher_path, 'need to specify teacher-path when using distillation'
        print(f"Creating teacher model: {args.teacher_model}")
        teacher_model = create_model(
            args.teacher_model,
            pretrained=False,
            num_classes=args.nb_classes,
            global_pool='avg',
        )
        if args.teacher_path.startswith('https'):
            checkpoint = torch.hub.load_state_dict_from_url(
                args.teacher_path, map_location='cpu', check_hash=True)
        else:
            checkpoint = torch.load(args.teacher_path, map_location='cpu')
        teacher_model.load_state_dict(checkpoint['model'])
        teacher_model.to(device)
        teacher_model.eval()

    # wrap the criterion in our custom DistillationLoss, which
    # just dispatches to the original criterion if args.distillation_type is 'none'
    criterion = DistillationLoss(
        criterion, teacher_model, args.distillation_type, args.distillation_alpha, args.distillation_tau
    )

    output_dir = Path(args.output_dir)
    if args.resume:
        if args.resume.startswith('https'):
            checkpoint = torch.hub.load_state_dict_from_url(
                args.resume, map_location='cpu', check_hash=True)
        else:
            checkpoint = torch.load(args.resume, map_location='cpu')
        model_without_ddp.load_state_dict(checkpoint['model'])
        if not args.eval and 'optimizer' in checkpoint and 'lr_scheduler' in checkpoint and 'epoch' in checkpoint:
            optimizer.load_state_dict(checkpoint['optimizer'])
            lr_scheduler.load_state_dict(checkpoint['lr_scheduler'])
            args.start_epoch = checkpoint['epoch'] + 1
            if args.model_ema:
                utils._load_checkpoint_for_ema(model_ema, checkpoint['model_ema'])
            if 'scaler' in checkpoint:
                loss_scaler.load_state_dict(checkpoint['scaler'])
        lr_scheduler.step(args.start_epoch)
    if args.eval:
        test_stats = evaluate(data_loader_val, model, device)
        print(f"Accuracy of the network on the {len(dataset_val)} test images: {test_stats['acc1']:.1f}%")
        return

    print(f"Start training for {args.epochs} epochs")
    start_time = time.time()
    max_accuracy = 0.0
    for epoch in range(args.start_epoch, args.epochs):
        if args.distributed:
            data_loader_train.sampler.set_epoch(epoch)

        train_stats = train_one_epoch(
            model, criterion, data_loader_train,
            optimizer, device, epoch, loss_scaler,
            args.clip_grad, model_ema, mixup_fn,
            set_training_mode=args.finetune == '',  # keep in eval mode during finetuning
            args = args,
        )

        lr_scheduler.step(epoch)
        if args.output_dir:
            checkpoint_paths = [output_dir / 'checkpoint.pth']
            for checkpoint_path in checkpoint_paths:
                utils.save_on_master({
                    'model': model_without_ddp.state_dict(),
                    'optimizer': optimizer.state_dict(),
                    'lr_scheduler': lr_scheduler.state_dict(),
                    'epoch': epoch,
<<<<<<< HEAD
=======
                    # 'model_ema': get_state_dict(model_ema),
>>>>>>> 0e6d003d
                    'scaler': loss_scaler.state_dict(),
                    'args': args,
                }, checkpoint_path)


        test_stats = evaluate(data_loader_val, model, device)
        print(f"Accuracy of the network on the {len(dataset_val)} test images: {test_stats['acc1']:.1f}%")

        if max_accuracy < test_stats["acc1"]:
            max_accuracy = test_stats["acc1"]
            if args.output_dir:
                checkpoint_paths = [output_dir / 'best_checkpoint.pth']
                for checkpoint_path in checkpoint_paths:
                    utils.save_on_master({
                        'model': model_without_ddp.state_dict(),
                        'optimizer': optimizer.state_dict(),
                        'lr_scheduler': lr_scheduler.state_dict(),
                        'epoch': epoch,
<<<<<<< HEAD
=======
                        # 'model_ema': get_state_dict(model_ema),
>>>>>>> 0e6d003d
                        'scaler': loss_scaler.state_dict(),
                        'args': args,
                    }, checkpoint_path)

        print(f'Max accuracy: {max_accuracy:.2f}%')

        log_stats = {**{f'train_{k}': v for k, v in train_stats.items()},
                     **{f'test_{k}': v for k, v in test_stats.items()},
                     'epoch': epoch,
                     'n_parameters': n_parameters}




        if args.output_dir and utils.is_main_process():
            with (output_dir / "log.txt").open("a") as f:
                f.write(json.dumps(log_stats) + "\n")

    total_time = time.time() - start_time
    total_time_str = str(datetime.timedelta(seconds=int(total_time)))
    print('Training time {}'.format(total_time_str))


if __name__ == '__main__':
    parser = argparse.ArgumentParser('DeiT training and evaluation script', parents=[get_args_parser()])
    args = parser.parse_args()
    if args.output_dir:
        Path(args.output_dir).mkdir(parents=True, exist_ok=True)
    main(args)<|MERGE_RESOLUTION|>--- conflicted
+++ resolved
@@ -433,10 +433,7 @@
                     'optimizer': optimizer.state_dict(),
                     'lr_scheduler': lr_scheduler.state_dict(),
                     'epoch': epoch,
-<<<<<<< HEAD
-=======
                     # 'model_ema': get_state_dict(model_ema),
->>>>>>> 0e6d003d
                     'scaler': loss_scaler.state_dict(),
                     'args': args,
                 }, checkpoint_path)
@@ -455,10 +452,7 @@
                         'optimizer': optimizer.state_dict(),
                         'lr_scheduler': lr_scheduler.state_dict(),
                         'epoch': epoch,
-<<<<<<< HEAD
-=======
                         # 'model_ema': get_state_dict(model_ema),
->>>>>>> 0e6d003d
                         'scaler': loss_scaler.state_dict(),
                         'args': args,
                     }, checkpoint_path)
